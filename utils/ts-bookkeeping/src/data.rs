use std::collections::HashMap;
use std::net::{IpAddr, SocketAddr};
use std::{iter, mem, u16};

<<<<<<< HEAD
use failure::format_err;
use num_traits::FromPrimitive;
use serde::{Deserialize, Serialize};
use time::{Duration, OffsetDateTime};
use tsproto_packets::commands::{CanonicalCommand, CommandData};
use tsproto_packets::packets::{
	Direction, InCommand, OutCommand, OutPacket, PacketType,
};
=======
use anyhow::format_err;
use serde::{Deserialize, Serialize};
use slog::{debug, Logger};
use time::{Duration, OffsetDateTime};
use tsproto_packets::packets::OutCommand;
>>>>>>> 50a59a54
use tsproto_types::*;

use crate::events::{Event, PropertyId, PropertyValue, PropertyValueRef};
use crate::messages::s2c::InMessage;
use crate::messages::{c2s, s2c};
use crate::{MessageTarget, Result};

include!(concat!(env!("OUT_DIR"), "/b2mdecls.rs"));
include!(concat!(env!("OUT_DIR"), "/m2bdecls.rs"));
include!(concat!(env!("OUT_DIR"), "/structs.rs"));
include!(concat!(env!("OUT_DIR"), "/properties.rs"));

macro_rules! max_clients {
	($msg:ident) => {{
		if $msg.is_max_clients_unlimited.unwrap_or_default() {
			Some(MaxClients::Unlimited)
		} else if $msg
			.max_clients
			.map(|i| i >= 0 && i <= u16::MAX as i32)
			.unwrap_or_default()
			{
			Some(MaxClients::Limited($msg.max_clients.unwrap() as u16))
		} else {
			// Max clients is less than zero or too high so ignore it
			None
			}
		}};
}

macro_rules! copy_attrs {
	($from:ident, $to:ident; $($attr:ident),* $(,)*; $($extra:ident: $ex:expr),* $(,)*) => {
		$to {
			$($attr: $from.$attr.clone(),)*
			$($extra: $ex,)*
		}
	};
}

impl Connection {
	pub fn new(server_uid: Uid, msg: &s2c::InInitServer) -> Self {
		// TODO Use server public key instead of uid
		let packet = msg.iter().next().unwrap();
		Self {
			own_client: packet.client_id,
			server: copy_attrs!(packet, Server;
				welcome_message,
				max_clients,
				codec_encryption_mode,
				hostmessage,
				hostmessage_mode,
				default_server_group,
				default_channel_group,
				hostbanner_url,
				hostbanner_gfx_url,
				hostbanner_gfx_interval,
				priority_speaker_dimm_modificator,
				virtual_server_id,
				hostbutton_tooltip,
				hostbutton_url,
				hostbutton_gfx_url,
				phonetic_name,
				hostbanner_mode,
				protocol_version,
				icon_id,
				temp_channel_default_delete_delay,
				;

				uid: server_uid.clone(),
				name: packet.name.clone(),
				platform: packet.server_platform.clone(),
				version: packet.server_version.clone(),
				created: packet.server_created,
				ips: packet.server_ip.clone(),
				ask_for_privilegekey: packet.ask_for_privilegekey,
				// TODO Get from license struct
				license: LicenseType::NoLicense,

				optional_data: None,
				connection_data: None,
			),
			clients: HashMap::new(),
			channels: HashMap::new(),
			groups: HashMap::new(),
		}
	}

	pub fn handle_command(
		&mut self, logger: &Logger, msg: &s2c::InMessage,
	) -> Result<Vec<Event>> {
		// Returns if it handled the message so we can warn if a message is
		// unhandled.
		let (mut handled, mut events) = self.handle_command_generated(msg)?;
		// Handle special messages
		match msg {
			InMessage::TextMessage(msg) => {
				for msg in msg.iter() {
					let target = match msg.target {
						TextMessageTargetMode::Server => MessageTarget::Server,
						TextMessageTargetMode::Channel => {
							MessageTarget::Channel
						}
						TextMessageTargetMode::Client => {
							let client =
								if let Some(client) = msg.target_client_id {
									client
								} else {
									return Err(format_err!(
										"Target client id missing for a \
										 client text message"
									)
									.into());
								};
							MessageTarget::Client(client)
						}
						TextMessageTargetMode::Unknown => {
							return Err(format_err!(
								"Unknown TextMessageTargetMode"
							)
							.into());
						}
					};
					events.push(Event::Message {
						target,
						invoker: Invoker {
							name: msg.invoker_name.clone(),
							id: msg.invoker_id,
							uid: msg.invoker_uid.clone(),
						},
						message: msg.message.to_string(),
					});
					handled = true;
				}
			}
			InMessage::ClientPoke(msg) => {
				for msg in msg.iter() {
					events.push(Event::Message {
						target: MessageTarget::Poke(msg.invoker_id),
						invoker: Invoker {
							name: msg.invoker_name.clone(),
							id: msg.invoker_id,
							uid: msg.invoker_uid.clone(),
						},
						message: msg.message.to_string(),
					});
					handled = true;
				}
			}
			InMessage::CommandError(_) => handled = true,
			InMessage::ChannelListFinished(_) => {
				events.push(Event::ChannelListFinished);
				handled = true;
			}
			_ => {}
		}

		if let Some(invoker) = events.first().and_then(Event::get_invoker) {
			// If we know this client and the name change, adjust the name.
			if let Ok(client) = self.get_mut_client(invoker.id) {
				if client.name != invoker.name {
					let old =
						mem::replace(&mut client.name, invoker.name.clone());
					events.push(Event::PropertyChanged {
						id: PropertyId::ClientName(client.id),
						old: PropertyValue::String(old),
						invoker: None,
					});
				}
			}
		}

		if !handled {
			debug!(logger, "Unhandled message"; "message" => msg.get_command_name());
		}

		Ok(events)
	}

	fn get_server(&self) -> Result<&Server> { Ok(&self.server) }
	fn get_mut_server(&mut self) -> Result<&mut Server> { Ok(&mut self.server) }

	fn get_server_group(&self, group: ServerGroupId) -> Result<&ServerGroup> {
		self.groups.get(&group).ok_or_else(|| {
			format_err!("ServerGroup {} not found", group).into()
		})
	}
	fn add_server_group(
		&mut self, group: ServerGroupId, r: ServerGroup,
	) -> Result<Option<ServerGroup>> {
		Ok(self.groups.insert(group, r))
	}

	fn get_optional_server_data(&self) -> Result<&OptionalServerData> {
		self.server
			.optional_data
			.as_ref()
			.ok_or_else(|| format_err!("Server has no optional data").into())
	}

	fn get_connection_server_data(&self) -> Result<&ConnectionServerData> {
		self.server
			.connection_data
			.as_ref()
			.ok_or_else(|| format_err!("Server has no connection data").into())
	}

	fn get_connection(&self) -> Result<&Connection> { Ok(&self) }

	fn get_client(&self, client: ClientId) -> Result<&Client> {
		self.clients
			.get(&client)
			.ok_or_else(|| format_err!("Client {} not found", client).into())
	}
	fn get_mut_client(&mut self, client: ClientId) -> Result<&mut Client> {
		self.clients
			.get_mut(&client)
			.ok_or_else(|| format_err!("Client {} not found", client).into())
	}
	fn add_client(
		&mut self, client: ClientId, r: Client,
	) -> Result<Option<Client>> {
		Ok(self.clients.insert(client, r))
	}
	fn remove_client(&mut self, client: ClientId) -> Result<Option<Client>> {
		Ok(self.clients.remove(&client))
	}

	fn get_connection_client_data(
		&self, client: ClientId,
	) -> Result<&ConnectionClientData> {
		if let Some(c) = self.clients.get(&client) {
			c.connection_data.as_ref().ok_or_else(|| {
				format_err!("Client {} has no connection data", client).into()
			})
		} else {
			Err(format_err!("Client {} not found", client).into())
		}
	}
	fn add_connection_client_data(
		&mut self, client: ClientId, r: ConnectionClientData,
	) -> Result<Option<ConnectionClientData>> {
		if let Some(client) = self.clients.get_mut(&client) {
			Ok(mem::replace(&mut client.connection_data, Some(r)))
		} else {
			Err(format_err!("Client {} not found", client).into())
		}
	}

	fn get_optional_client_data(
		&self, client: ClientId,
	) -> Result<&OptionalClientData> {
		if let Some(c) = self.clients.get(&client) {
			c.optional_data.as_ref().ok_or_else(|| {
				format_err!("Client {} has no optional data", client).into()
			})
		} else {
			Err(format_err!("Client {} not found", client).into())
		}
	}

	fn get_channel(&self, channel: ChannelId) -> Result<&Channel> {
		self.channels
			.get(&channel)
			.ok_or_else(|| format_err!("Channel {} not found", channel).into())
	}
	fn get_mut_channel(&mut self, channel: ChannelId) -> Result<&mut Channel> {
		self.channels
			.get_mut(&channel)
			.ok_or_else(|| format_err!("Channel {} not found", channel).into())
	}
	fn add_channel(
		&mut self, channel: ChannelId, r: Channel,
	) -> Result<Option<Channel>> {
		self.channel_order_insert(r.id, r.order, r.parent);
		Ok(self.channels.insert(channel, r))
	}
	fn remove_channel(
		&mut self, channel: ChannelId,
	) -> Result<Option<Channel>> {
		let old = self.channels.remove(&channel);
		if let Some(ch) = &old {
			self.channel_order_remove(ch.id, ch.order);
		}
		Ok(old)
	}

	fn get_optional_channel_data(
		&self, channel: ChannelId,
	) -> Result<&OptionalChannelData> {
		if let Some(c) = self.channels.get(&channel) {
			c.optional_data.as_ref().ok_or_else(|| {
				format_err!("Channel {} has no optional data", channel).into()
			})
		} else {
			Err(format_err!("Channel {} not found", channel).into())
		}
	}

	fn get_file(&self, _channel: ChannelId, _path: &str) -> Result<&File> {
		unimplemented!("Files are not yet implemented")
	}

	fn get_chat_entry(&self, _sender: ClientId) -> Result<&ChatEntry> {
		unimplemented!("Files are not yet implemented")
	}

	// Backing functions for MessageToBook declarations

	fn return_false<T>(&self, _: T) -> Result<bool> { Ok(false) }
	fn return_none<T, O>(&self, _: T) -> Result<Option<O>> { Ok(None) }
	fn void_fun<T, U, V>(&self, _: T, _: U, _: V) -> Result<()> { Ok(()) }

	fn max_clients_cc_fun(
		&self, msg: &s2c::InChannelCreatedPart,
	) -> Result<(Option<MaxClients>, Option<MaxClients>)> {
		let ch = max_clients!(msg);
		let ch_fam = if msg.is_max_family_clients_unlimited {
			Some(MaxClients::Unlimited)
		} else if msg.inherits_max_family_clients.unwrap_or_default() {
			Some(MaxClients::Inherited)
		} else if msg
			.max_family_clients
			.map(|i| i >= 0 && i <= u16::MAX as i32)
			.unwrap_or_default()
		{
			Some(MaxClients::Limited(msg.max_family_clients.unwrap() as u16))
		} else {
			// Max clients is less than zero or too high so ignore it
			None
		};
		Ok((ch, ch_fam))
	}
	fn max_clients_ce_fun(
		&mut self, channel_id: ChannelId, msg: &s2c::InChannelEditedPart,
		events: &mut Vec<Event>,
	) -> Result<()>
	{
		let channel = self.get_mut_channel(channel_id)?;

		let ch = max_clients!(msg);
		if let Some(ch) = ch {
			events.push(Event::PropertyChanged {
				id: PropertyId::ChannelMaxClients(channel_id),
				old: PropertyValue::OptionMaxClients(
					channel.max_clients.take(),
				),
				invoker: msg.get_invoker(),
			});
			channel.max_clients = Some(ch);
		}
		let ch_fam = if msg.is_max_family_clients_unlimited.unwrap_or_default()
		{
			Some(MaxClients::Unlimited)
		} else if msg.inherits_max_family_clients.unwrap_or_default() {
			Some(MaxClients::Inherited)
		} else if msg
			.max_family_clients
			.map(|i| i >= 0 && i <= u16::MAX as i32)
			.unwrap_or_default()
		{
			Some(MaxClients::Limited(msg.max_family_clients.unwrap() as u16))
		} else {
			// Max clients is less than zero or too high so ignore it
			None
		};
		if let Some(ch_fam) = ch_fam {
			events.push(Event::PropertyChanged {
				id: PropertyId::ChannelMaxFamilyClients(channel_id),
				old: PropertyValue::OptionMaxClients(
					channel.max_family_clients.take(),
				),
				invoker: msg.get_invoker(),
			});
			channel.max_family_clients = Some(ch_fam);
		}
		Ok(())
	}
	fn max_clients_cl_fun(
		&self, msg: &s2c::InChannelListPart,
	) -> Result<(Option<MaxClients>, Option<MaxClients>)> {
		let max_clients: i32 = msg.max_clients;
		let ch = if msg.is_max_clients_unlimited {
			Some(MaxClients::Unlimited)
		} else if max_clients >= 0 && max_clients <= u16::MAX as i32 {
			Some(MaxClients::Limited(max_clients as u16))
		} else {
			// Max clients is less than zero or too high so ignore it
			None
		};

		let max_clients: i32 = msg.max_family_clients;
		let ch_fam = if msg.is_max_family_clients_unlimited {
			Some(MaxClients::Unlimited)
		} else if msg.inherits_max_family_clients {
			Some(MaxClients::Inherited)
		} else if max_clients >= 0 && max_clients <= u16::MAX as i32 {
			Some(MaxClients::Limited(max_clients as u16))
		} else {
			// Max clients is less than zero or too high so ignore it
			Some(MaxClients::Unlimited)
		};
		Ok((ch, ch_fam))
	}

	fn channel_type_cc_fun(
		&self, msg: &s2c::InChannelCreatedPart,
	) -> Result<ChannelType> {
		if msg.is_permanent.unwrap_or_default() {
			Ok(ChannelType::Permanent)
		} else if msg.is_semi_permanent.unwrap_or_default() {
			Ok(ChannelType::SemiPermanent)
		} else {
			Ok(ChannelType::Temporary)
		}
	}

	fn channel_type_ce_fun(
		&mut self, channel_id: ChannelId, msg: &s2c::InChannelEditedPart,
		events: &mut Vec<Event>,
	) -> Result<()>
	{
		let channel = self.get_mut_channel(channel_id)?;

		let typ = if let Some(perm) = msg.is_permanent {
			if perm { ChannelType::Permanent } else { ChannelType::Temporary }
		} else if msg.is_semi_permanent.unwrap_or_default() {
			ChannelType::SemiPermanent
		} else {
			return Ok(());
		};
		events.push(Event::PropertyChanged {
			id: PropertyId::ChannelChannelType(channel_id),
			old: PropertyValue::ChannelType(channel.channel_type),
			invoker: msg.get_invoker(),
		});
		channel.channel_type = typ;
		Ok(())
	}

	fn channel_type_cl_fun(
		&self, msg: &s2c::InChannelListPart,
	) -> Result<ChannelType> {
		if msg.is_permanent {
			Ok(ChannelType::Permanent)
		} else if msg.is_semi_permanent {
			Ok(ChannelType::SemiPermanent)
		} else {
			Ok(ChannelType::Temporary)
		}
	}

<<<<<<< HEAD
	fn client_type_cev_fun(
		&self,
		cmd: &CanonicalCommand,
	) -> Result<ClientType>
	{
		match cmd.get_arg("client_type")? {
			"0" => Ok(ClientType::Normal),
			"1" => Ok(ClientType::Query {
				admin: cmd.get_arg("client_unique_identifier")?
					== "ServerAdmin",
			}),
			val => Err(ParseError::InvalidValue {
				arg: "client_type",
				value: val.to_string(),
			}
			.into()),
=======
	fn away_cev_fun(
		&self, msg: &s2c::InClientEnterViewPart,
	) -> Result<Option<String>> {
		if msg.is_away { Ok(Some(msg.away_message.clone())) } else { Ok(None) }
	}

	fn client_type_cev_fun(
		&self, msg: &s2c::InClientEnterViewPart,
	) -> Result<ClientType> {
		if msg.uid.is_server_admin() {
			if let ClientType::Query { .. } = msg.client_type {
				return Ok(ClientType::Query { admin: true });
			}
>>>>>>> 50a59a54
		}
		Ok(msg.client_type.clone())
	}

	fn away_cu_fun(
		&mut self, client_id: ClientId, msg: &s2c::InClientUpdatedPart,
		events: &mut Vec<Event>,
	) -> Result<()>
	{
		let client = self.get_mut_client(client_id)?;

<<<<<<< HEAD
			let away = if away == "1" {
				Some(
					cmd.get_arg("client_away_message")
						.map(|s| s.to_string())
						.unwrap_or_else(|_| String::new()),
				)
			} else {
				None
			};
			events.push(Event::PropertyChanged {
				id: PropertyId::ClientAwayMessage(client_id),
				old: PropertyValue::OptionString(client.away_message.take()),
				invoker,
			});
			client.away_message = away;
		}
=======
		let away = if msg.is_away.unwrap_or_default() {
			Some(msg.away_message.clone().unwrap_or_else(String::new))
		} else {
			None
		};
		events.push(Event::PropertyChanged {
			id: PropertyId::ClientAwayMessage(client_id),
			old: PropertyValue::OptionString(client.away_message.take()),
			invoker: msg.get_invoker(),
		});
		client.away_message = away;
>>>>>>> 50a59a54
		Ok(())
	}

	fn talk_power_cev_fun(
		&self, msg: &s2c::InClientEnterViewPart,
	) -> Result<Option<TalkPowerRequest>> {
		if msg.talk_power_request_time.timestamp() > 0 {
			Ok(Some(TalkPowerRequest {
				time: msg.talk_power_request_time,
				message: msg.talk_power_request_message.clone(),
			}))
		} else {
			Ok(None)
		}
	}

	fn talk_power_cu_fun(
		&mut self, client_id: ClientId, msg: &s2c::InClientUpdatedPart,
		events: &mut Vec<Event>,
	) -> Result<()>
	{
		if let Some(talk_request) = msg.talk_power_request_time {
			let client = self.get_mut_client(client_id)?;

			let talk_request = if talk_request.timestamp() > 0 {
				Some(TalkPowerRequest {
					time: talk_request,
					message: msg
						.talk_power_request_message
						.clone()
						.unwrap_or_else(String::new),
				})
			} else {
				None
			};
			events.push(Event::PropertyChanged {
				id: PropertyId::ClientTalkPowerRequest(client_id),
				old: PropertyValue::OptionTalkPowerRequest(
					client.talk_power_request.take(),
				),
				invoker: msg.get_invoker(),
			});
			client.talk_power_request = talk_request;
		}
		Ok(())
	}

	fn address_fun(
		&self, msg: &s2c::InClientConnectionInfoPart,
	) -> Result<Option<SocketAddr>> {
		if !msg.ip.is_empty() {
			Ok(Some(SocketAddr::new(msg.ip.parse()?, msg.port)))
		} else {
			Ok(None)
		}
	}

	fn channel_subscribe_fun(
		&mut self, channel_id: ChannelId, _: &s2c::InChannelSubscribedPart,
		events: &mut Vec<Event>,
	) -> Result<()>
	{
		let channel = self.get_mut_channel(channel_id)?;
		events.push(Event::PropertyChanged {
			id: PropertyId::ChannelSubscribed(channel_id),
			old: PropertyValue::Bool(channel.subscribed),
			invoker: None,
		});
		channel.subscribed = true;
		Ok(())
	}

	fn channel_unsubscribe_fun(
		&mut self, channel_id: ChannelId, _: &s2c::InChannelUnsubscribedPart,
		events: &mut Vec<Event>,
	) -> Result<()>
	{
		let channel = self.get_mut_channel(channel_id)?;
		events.push(Event::PropertyChanged {
			id: PropertyId::ChannelSubscribed(channel_id),
			old: PropertyValue::Bool(channel.subscribed),
			invoker: None,
		});
		channel.subscribed = false;

		// Remove all known clients from this channel
		let remove_clients =
			self.clients
				.values()
				.filter_map(|c| {
					if c.channel == channel_id { Some(c.id) } else { None }
				})
				.collect::<Vec<_>>();
		for id in remove_clients {
			events.push(Event::PropertyRemoved {
				id: PropertyId::Client(id),
				old: PropertyValue::Client(self.clients.remove(&id).unwrap()),
				invoker: None,
			});
		}
		Ok(())
	}

	fn channel_order_remove(
		&mut self, channel_id: ChannelId, channel_order: ChannelId,
	) {
		// [ C:7 | O:_ ]
		// [ C:5 | O:7 ] ─>X
		// [ C:_ | O:5 ]     (Upd: O -> 7)
		self.channels.values_mut().any(|c| {
			if c.order == channel_id && c.id != channel_id {
				c.order = channel_order;
				true
			} else {
				false
			}
		});
	}

	fn channel_order_insert(
		&mut self, channel_id: ChannelId, channel_order: ChannelId,
		channel_parent: ChannelId,
	)
	{
		// [ C:7 | O:_ ]
		// [            <── (New: C:5 | O:7)
		// [ C:_ | O:7 ]    (Upd: O -> 5)
		//
		// Also work for the first channel, the order will be 0.
		self.channels.values_mut().any(|c| {
			if c.order == channel_order
				&& c.parent == channel_parent
				&& c.id != channel_id
			{
				c.order = channel_id;
				true
			} else {
				false
			}
		});
	}

	fn channel_order_cc_fun(
		&mut self, msg: &s2c::InChannelCreatedPart,
	) -> Result<ChannelId> {
		self.channel_order_insert(msg.channel_id, msg.order, msg.parent_id);
		Ok(msg.order)
	}

	fn channel_order_ce_fun(
		&mut self, channel_id: ChannelId, msg: &s2c::InChannelEditedPart,
		events: &mut Vec<Event>,
	) -> Result<()>
	{
		self.channel_order_move_fun(
			channel_id,
			msg.order,
			msg.parent_id,
			events,
		)
	}

	fn channel_order_cm_fun(
		&mut self, channel_id: ChannelId, msg: &s2c::InChannelMovedPart,
		events: &mut Vec<Event>,
	) -> Result<()>
	{
		self.channel_order_move_fun(
			channel_id,
			Some(msg.order),
			Some(msg.parent_id),
			events,
		)
	}

	fn channel_order_move_fun(
		&mut self, channel_id: ChannelId, new_order: Option<ChannelId>,
		parent: Option<ChannelId>, events: &mut Vec<Event>,
	) -> Result<()>
	{
		let old_order;
		let new_parent;
		{
			let channel = self.get_mut_channel(channel_id)?;
			old_order = channel.order;
			new_parent = parent.unwrap_or(channel.parent);
			channel.order = new_order.unwrap_or(old_order);
		}
		events.push(Event::PropertyChanged {
			id: PropertyId::ChannelOrder(channel_id),
			old: PropertyValue::ChannelId(old_order),
			invoker: None,
		});
		self.channel_order_remove(channel_id, old_order);
		self.channel_order_insert(
			channel_id,
			new_order.unwrap_or(old_order),
			new_parent,
		);
		Ok(())
	}

	// Book to messages
	fn away_fun_b2m<'a>(&self, msg: Option<&'a str>) -> (bool, &'a str) {
		if let Some(msg) = msg { (true, msg) } else { (false, "") }
	}
}

impl Client {
	// Book to messages
	fn get_empty_string(&self) -> &str { "" }

	fn password_b2m<'a>(&self, password: &'a str) -> &'a str { password }
	fn channel_id_b2m(&self, channel: ChannelId) -> ChannelId { channel }
}

// TODO ClientServerGroup?
#[derive(Clone, Debug, Deserialize, Eq, PartialEq, Serialize)]
pub struct ClientServerGroup {
	database_id: ClientDbId,
	inner: ServerGroupId,
}
impl ClientServerGroup {
	fn get_id(&self) -> ServerGroupId { self.inner }
}

/// The `ChannelOptions` are used to set initial properties of a new channel.
///
/// A channel can be created with [`ServerMut::add_channel`]. The only necessary
/// property of a channel is the name, all other properties will be set to their
/// default value.
///
/// [`ServerMut::add_channel`]: struct.ServerMut.html#method.add_channel
#[derive(Debug, Deserialize, Eq, PartialEq, Serialize)]
pub struct ChannelOptions<'a> {
	name: &'a str,
	description: Option<&'a str>,
	parent_id: Option<ChannelId>,
	codec: Option<Codec>,
	codec_quality: Option<u8>,
	delete_delay: Option<Duration>,
	password: Option<&'a str>,
	is_default: bool,
	max_clients: Option<MaxClients>,
	max_family_clients: Option<MaxClients>,
	channel_type: Option<ChannelType>,
	is_unencrypted: Option<bool>,
	order: Option<ChannelId>,
	phonetic_name: Option<&'a str>,
	topic: Option<&'a str>,
}

impl<'a> ChannelOptions<'a> {
	/// Create new `ChannelOptions` to add a new channel to a server.
	///
	/// # Arguments
	/// You have to supply a name for the new channel. All other properties are
	/// optional.
	pub fn new(name: &'a str) -> Self {
		Self {
			name,
			description: None,
			parent_id: None,
			codec: None,
			codec_quality: None,
			delete_delay: None,
			password: None,
			is_default: false,
			max_clients: None,
			max_family_clients: None,
			channel_type: None,
			is_unencrypted: None,
			order: None,
			phonetic_name: None,
			topic: None,
		}
	}

	pub fn description(mut self, description: &'a str) -> Self {
		self.description = Some(description);
		self
	}

	pub fn parent_id(mut self, parent_id: ChannelId) -> Self {
		self.parent_id = Some(parent_id);
		self
	}

	pub fn codec(mut self, codec: Codec) -> Self {
		self.codec = Some(codec);
		self
	}

	pub fn codec_quality(mut self, codec_quality: u8) -> Self {
		self.codec_quality = Some(codec_quality);
		self
	}

	pub fn delete_delay(mut self, delete_delay: Duration) -> Self {
		self.delete_delay = Some(delete_delay);
		self
	}

	pub fn password(mut self, password: &'a str) -> Self {
		self.password = Some(password);
		self
	}

	pub fn default(mut self) -> Self {
		self.is_default = true;
		self
	}

	pub fn max_clients(mut self, max_clients: MaxClients) -> Self {
		self.max_clients = Some(max_clients);
		self
	}

	pub fn max_family_clients(
		mut self, max_family_clients: MaxClients,
	) -> Self {
		self.max_family_clients = Some(max_family_clients);
		self
	}

	pub fn channel_type(mut self, channel_type: ChannelType) -> Self {
		self.channel_type = Some(channel_type);
		self
	}

	pub fn is_unencrypted(mut self, is_unencrypted: bool) -> Self {
		self.is_unencrypted = Some(is_unencrypted);
		self
	}

	/// The previous order
	pub fn order(mut self, order: ChannelId) -> Self {
		self.order = Some(order);
		self
	}

	pub fn phonetic_name(mut self, phonetic_name: &'a str) -> Self {
		self.phonetic_name = Some(phonetic_name);
		self
	}

	pub fn topic(mut self, topic: &'a str) -> Self {
		self.topic = Some(topic);
		self
	}
}

impl Server {
	pub fn add_channel(&self, options: ChannelOptions) -> OutCommand {
		let inherits_max_family_clients =
			options.max_family_clients.as_ref().and_then(|m| {
				if let MaxClients::Inherited = m { Some(true) } else { None }
			});
		let is_max_family_clients_unlimited =
			options.max_family_clients.as_ref().and_then(|m| {
				if let MaxClients::Unlimited = m { Some(true) } else { None }
			});
		let max_family_clients =
			options.max_family_clients.as_ref().and_then(|m| {
				if let MaxClients::Limited(n) = m {
					Some(*n as i32)
				} else {
					None
				}
			});
		let is_max_clients_unlimited =
			options.max_clients.as_ref().and_then(|m| {
				if let MaxClients::Unlimited = m { Some(true) } else { None }
			});
		let max_clients = options.max_clients.as_ref().and_then(|m| {
			if let MaxClients::Limited(n) = m { Some(*n as i32) } else { None }
		});

		let is_permanent = options.channel_type.as_ref().and_then(|t| {
			if *t == ChannelType::Permanent { Some(true) } else { None }
		});
		let is_semi_permanent = options.channel_type.as_ref().and_then(|t| {
			if *t == ChannelType::SemiPermanent { Some(true) } else { None }
		});

		c2s::OutChannelCreateMessage::new(&mut iter::once(
			c2s::OutChannelCreatePart {
				name: options.name,
				description: options.description,
				parent_id: options.parent_id,
				codec: options.codec,
				codec_quality: options.codec_quality,
				delete_delay: options.delete_delay,
				has_password: if options.password.is_some() {
					Some(true)
				} else {
					None
				},
				is_default: if options.is_default { Some(true) } else { None },
				inherits_max_family_clients,
				is_max_family_clients_unlimited,
				is_max_clients_unlimited,
				is_permanent,
				is_semi_permanent,
				max_family_clients,
				max_clients,
				is_unencrypted: options.is_unencrypted,
				order: options.order,
				password: options.password,
				phonetic_name: options.phonetic_name,
				topic: options.topic,
			},
		))
	}

	pub fn send_textmessage(&self, message: &str) -> OutCommand {
		c2s::OutSendTextMessageMessage::new(&mut iter::once(
			c2s::OutSendTextMessagePart {
				target: TextMessageTargetMode::Server,
				target_client_id: None,
				message,
			},
		))
	}

	/// Subscribe or unsubscribe from all channels.
	pub fn set_subscribed(&self, subscribed: bool) -> OutCommand {
		if subscribed {
			c2s::OutChannelSubscribeAllMessage::new()
		} else {
			c2s::OutChannelUnsubscribeAllMessage::new()
		}
	}
}

impl Connection {
	pub fn send_message(
		&self, target: MessageTarget, message: &str,
	) -> OutCommand {
		match target {
			MessageTarget::Server => c2s::OutSendTextMessageMessage::new(
				&mut iter::once(c2s::OutSendTextMessagePart {
					target: TextMessageTargetMode::Server,
					target_client_id: None,
					message,
				}),
			),
			MessageTarget::Channel => c2s::OutSendTextMessageMessage::new(
				&mut iter::once(c2s::OutSendTextMessagePart {
					target: TextMessageTargetMode::Channel,
					target_client_id: None,
					message,
				}),
			),
			MessageTarget::Client(id) => c2s::OutSendTextMessageMessage::new(
				&mut iter::once(c2s::OutSendTextMessagePart {
					target: TextMessageTargetMode::Client,
					target_client_id: Some(id),
					message,
				}),
			),
			MessageTarget::Poke(id) => {
				c2s::OutClientPokeRequestMessage::new(&mut iter::once(
					c2s::OutClientPokeRequestPart { client_id: id, message },
				))
			}
		}
	}

	pub fn disconnect(&self, options: crate::DisconnectOptions) -> OutCommand {
		c2s::OutDisconnectMessage::new(&mut iter::once(
			c2s::OutDisconnectPart {
				reason: options.reason,
				reason_message: options.message.as_ref().map(|m| m.as_str()),
			},
		))
	}
}

impl Client {
	// TODO Move other clients
	/*/// Move this client to another channel.
	/// This function takes a password so it is possible to join protected
	/// channels.
	///
	/// # Examples
	/// ```rust,no_run
	/// # use futures::Future;
	/// # let connection: tsclientlib::Connection = panic!();
	/// let con_lock = connection.lock();
	/// let con_mut = con_lock.to_mut();
	/// // Get our own client in mutable form
	/// let client = con_mut.get_server().get_client(&con_lock.own_client).unwrap();
	/// // Switch to channel 2
	/// tokio::spawn(client.set_channel_with_password(ChannelId(2), "secure password")
	///	    .map_err(|e| println!("Failed to switch channel ({:?})", e)));
	/// ```*/

	pub fn send_textmessage(&self, message: &str) -> OutCommand {
		c2s::OutSendTextMessageMessage::new(&mut iter::once(
			c2s::OutSendTextMessagePart {
				target: TextMessageTargetMode::Client,
				target_client_id: Some(self.id),
				message,
			},
		))
	}

	pub fn poke(&self, message: &str) -> OutCommand {
		c2s::OutClientPokeRequestMessage::new(&mut iter::once(
			c2s::OutClientPokeRequestPart { client_id: self.id, message },
		))
	}
}<|MERGE_RESOLUTION|>--- conflicted
+++ resolved
@@ -2,22 +2,11 @@
 use std::net::{IpAddr, SocketAddr};
 use std::{iter, mem, u16};
 
-<<<<<<< HEAD
-use failure::format_err;
-use num_traits::FromPrimitive;
-use serde::{Deserialize, Serialize};
-use time::{Duration, OffsetDateTime};
-use tsproto_packets::commands::{CanonicalCommand, CommandData};
-use tsproto_packets::packets::{
-	Direction, InCommand, OutCommand, OutPacket, PacketType,
-};
-=======
 use anyhow::format_err;
 use serde::{Deserialize, Serialize};
 use slog::{debug, Logger};
 use time::{Duration, OffsetDateTime};
 use tsproto_packets::packets::OutCommand;
->>>>>>> 50a59a54
 use tsproto_types::*;
 
 use crate::events::{Event, PropertyId, PropertyValue, PropertyValueRef};
@@ -468,28 +457,15 @@
 		}
 	}
 
-<<<<<<< HEAD
-	fn client_type_cev_fun(
-		&self,
-		cmd: &CanonicalCommand,
-	) -> Result<ClientType>
-	{
-		match cmd.get_arg("client_type")? {
-			"0" => Ok(ClientType::Normal),
-			"1" => Ok(ClientType::Query {
-				admin: cmd.get_arg("client_unique_identifier")?
-					== "ServerAdmin",
-			}),
-			val => Err(ParseError::InvalidValue {
-				arg: "client_type",
-				value: val.to_string(),
-			}
-			.into()),
-=======
 	fn away_cev_fun(
 		&self, msg: &s2c::InClientEnterViewPart,
 	) -> Result<Option<String>> {
 		if msg.is_away { Ok(Some(msg.away_message.clone())) } else { Ok(None) }
+	{
+				admin: cmd.get_arg("client_unique_identifier")?
+					== "ServerAdmin",
+			}),
+			.into()),
 	}
 
 	fn client_type_cev_fun(
@@ -499,7 +475,6 @@
 			if let ClientType::Query { .. } = msg.client_type {
 				return Ok(ClientType::Query { admin: true });
 			}
->>>>>>> 50a59a54
 		}
 		Ok(msg.client_type.clone())
 	}
@@ -511,24 +486,6 @@
 	{
 		let client = self.get_mut_client(client_id)?;
 
-<<<<<<< HEAD
-			let away = if away == "1" {
-				Some(
-					cmd.get_arg("client_away_message")
-						.map(|s| s.to_string())
-						.unwrap_or_else(|_| String::new()),
-				)
-			} else {
-				None
-			};
-			events.push(Event::PropertyChanged {
-				id: PropertyId::ClientAwayMessage(client_id),
-				old: PropertyValue::OptionString(client.away_message.take()),
-				invoker,
-			});
-			client.away_message = away;
-		}
-=======
 		let away = if msg.is_away.unwrap_or_default() {
 			Some(msg.away_message.clone().unwrap_or_else(String::new))
 		} else {
@@ -540,7 +497,6 @@
 			invoker: msg.get_invoker(),
 		});
 		client.away_message = away;
->>>>>>> 50a59a54
 		Ok(())
 	}
 
